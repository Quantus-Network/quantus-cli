[package]
name = "quantus-cli"
version = "0.1.0"
edition = "2021"
authors = ["Quantus Network"]
license = "Apache-2.0"
description = "Command line interface for interacting with the Quantus Network"
repository = "https://github.com/Quantus-Network/quantus-cli"

[lib]
name = "quantus_cli"
path = "src/lib.rs"

[[bin]]
name = "quantus"
path = "src/main.rs"

[dependencies]
# CLI and async runtime
clap = { version = "4.5", features = ["derive"] }
tokio = { version = "1.46", features = ["full"] }

# Serialization and configuration
serde = { version = "1.0", features = ["derive"] }
serde_json = "1.0"
toml = "0.9"

# Error handling
thiserror = "2.0"

# Terminal UI
colored = "3.0"

# Additional utilities
sha2 = "0.10"
hex = "0.4"
chrono = { version = "0.4", features = ["serde"] }
dirs = "6.0"
rpassword = "7.4"

# Quantum-Safe Encryption
argon2 = "0.5"   # Password-based key derivation (quantum-safe)
rand = "0.9"
aes-gcm = "0.10" # AES-256-GCM (quantum-safe with 256-bit keys)

<<<<<<< HEAD
rusty-crystals-dilithium = { git = "https://github.com/Quantus-Network/rusty-crystals.git", branch = "injective-felt-embeddings", package = "rusty-crystals-dilithium" }
rusty-crystals-hdwallet = { git = "https://github.com/Quantus-Network/rusty-crystals.git", branch = "injective-felt-embeddings", package = "rusty-crystals-hdwallet" }
poseidon-resonance = { git = "https://github.com/Quantus-Network/poseidon-resonance", branch = "injective-felt-embeddings", features = [
=======
# Quantus crypto dependencies
rusty-crystals-dilithium = { git = "https://github.com/Quantus-Network/rusty-crystals.git", package = "rusty-crystals-dilithium" }
rusty-crystals-hdwallet = { git = "https://github.com/Quantus-Network/rusty-crystals.git", package = "rusty-crystals-hdwallet" }
poseidon-resonance = { git = "https://github.com/Quantus-Network/poseidon-resonance", branch = "main", features = [
>>>>>>> f53f208e
	"serde",
] }
dilithium-crypto = { git = "https://github.com/Quantus-Network/chain", package = "dilithium-crypto", tag = "v0.1.6" }

# Wormhole and zk-circuits
wormhole-circuit = { git = "https://github.com/Quantus-Network/zk-circuits", package = "wormhole-circuit" }
zk-circuits-common = { git = "https://github.com/Quantus-Network/zk-circuits", package = "zk-circuits-common" }
trie-db = { version = "0.29.1", default-features = false }
sp-trie = { git = "https://github.com/Quantus-Network/zk-trie" }

# Blockchain and RPC client
codec = { package = "parity-scale-codec", version = "3.7", features = [
	"derive",
] }
sp-core = { version = "37.0.0" }
sp-runtime = { version = "42.0.0" }
<<<<<<< HEAD
sp-storage = { version = "22.0.0", default-features = false }
sp-state-machine = { git = "https://github.com/Quantus-Network/zk-state-machine" }
=======
>>>>>>> f53f208e
subxt = "0.43.0"
jsonrpsee = { version = "0.24", features = ["client"] }

# Needed for implementing custom Subxt hasher
subxt-metadata = "0.43.0"

[dev-dependencies]
tempfile = "3.8"<|MERGE_RESOLUTION|>--- conflicted
+++ resolved
@@ -43,19 +43,12 @@
 rand = "0.9"
 aes-gcm = "0.10" # AES-256-GCM (quantum-safe with 256-bit keys)
 
-<<<<<<< HEAD
 rusty-crystals-dilithium = { git = "https://github.com/Quantus-Network/rusty-crystals.git", branch = "injective-felt-embeddings", package = "rusty-crystals-dilithium" }
 rusty-crystals-hdwallet = { git = "https://github.com/Quantus-Network/rusty-crystals.git", branch = "injective-felt-embeddings", package = "rusty-crystals-hdwallet" }
 poseidon-resonance = { git = "https://github.com/Quantus-Network/poseidon-resonance", branch = "injective-felt-embeddings", features = [
-=======
-# Quantus crypto dependencies
-rusty-crystals-dilithium = { git = "https://github.com/Quantus-Network/rusty-crystals.git", package = "rusty-crystals-dilithium" }
-rusty-crystals-hdwallet = { git = "https://github.com/Quantus-Network/rusty-crystals.git", package = "rusty-crystals-hdwallet" }
-poseidon-resonance = { git = "https://github.com/Quantus-Network/poseidon-resonance", branch = "main", features = [
->>>>>>> f53f208e
 	"serde",
 ] }
-dilithium-crypto = { git = "https://github.com/Quantus-Network/chain", package = "dilithium-crypto", tag = "v0.1.6" }
+dilithium-crypto = { git = "https://github.com/Quantus-Network/chain", package = "dilithium-crypto" }
 
 # Wormhole and zk-circuits
 wormhole-circuit = { git = "https://github.com/Quantus-Network/zk-circuits", package = "wormhole-circuit" }
@@ -69,11 +62,8 @@
 ] }
 sp-core = { version = "37.0.0" }
 sp-runtime = { version = "42.0.0" }
-<<<<<<< HEAD
 sp-storage = { version = "22.0.0", default-features = false }
 sp-state-machine = { git = "https://github.com/Quantus-Network/zk-state-machine" }
-=======
->>>>>>> f53f208e
 subxt = "0.43.0"
 jsonrpsee = { version = "0.24", features = ["client"] }
 
